name: gmso-dev
channels:
  - conda-forge
dependencies:
  - numpy
  - sympy
  - unyt >= 2.4
  - boltons
  - lxml
  - pydantic
  - networkx
  - pytest
  - mbuild >= 0.10.6
  - openbabel >= 3.0.0
  - foyer
  - gsd >= 2.0
  - parmed
  - pytest-cov
  - codecov
  - bump2version
<<<<<<< HEAD
  - ele >= 0.2.0
  - pre-commit
=======
  - matplotlib
  - ipywidgets
  - ele >= 0.2.0
>>>>>>> aedc5261
<|MERGE_RESOLUTION|>--- conflicted
+++ resolved
@@ -18,11 +18,7 @@
   - pytest-cov
   - codecov
   - bump2version
-<<<<<<< HEAD
-  - ele >= 0.2.0
-  - pre-commit
-=======
   - matplotlib
   - ipywidgets
   - ele >= 0.2.0
->>>>>>> aedc5261
+  - pre-commit