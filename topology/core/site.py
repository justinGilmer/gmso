import warnings

import numpy as np
import unyt as u

from topology.core.atom_type import AtomType
from topology.testing.utils import allclose


class Site(object):
    """A general site."""

    def __init__(self,
                 name=None,
                 position=None,
                 charge=None,
                 mass=None,
                 element=None,
                 atom_type=None):
        if name is not None:
            self.name = str(name)
        if position is None:
            self.position = u.nm * np.zeros(3)
        else:
            self.position = _validate_position(position)

        self._element = element
        self._atom_type = _validate_atom_type(atom_type)
        self._charge = _validate_charge(charge)
        self._mass = _validate_mass(mass)
        self._connections = list()

    def add_connection(self, connection):
        connection = _validate_connection(connection)
        self._connections.append(connection)

    @property
    def element(self):
        return self._element

    @element.setter
    def element(self, element):
        self._element = element

    @property
    def connections(self):
        return self._connections

    @property
    def n_connections(self):
        return len(self._connections)

    @property
    def charge(self):
        if self._charge is not None:
            return self._charge
        elif self.atom_type is not None:
            return self.atom_type.charge
        else:
            return None

    @charge.setter
    def charge(self, charge):
        self._charge = _validate_charge(charge)

    @property
    def mass(self):
        if self._mass is not None:
            return self._mass
        elif self.atom_type is not None:
            return self.atom_type.mass
        else:
            return None

    @mass.setter
    def mass(self, mass):
        self._mass = _validate_mass(mass)

    @property
    def atom_type(self):
        return self._atom_type

    @atom_type.setter
    def atom_type(self, val):
        val = _validate_atom_type(val)
        self._atom_type = val

<<<<<<< HEAD
    def __eq__(self, other):
        if not allclose(self.position, other.position):
            return False
        if not allclose(self.charge, other.charge):
            return False
        if self.atom_type != other.atom_type:
            return False

        return True
=======
    def __repr__(self):
        return "<Site {}, id {}>".format(self.name, id(self))
>>>>>>> 77eecdea

def _validate_position(position):
    if not isinstance(position, u.unyt_array):
        warnings.warn('Positions are assumed to be in nm')
        position *= u.nm

    input_unit = position.units

    position = np.asarray(position, dtype=float, order='C')
    position = np.reshape(position, newshape=(3, ), order='C')

    position *= input_unit
    position.convert_to_units(u.nm)

    return position

def _validate_charge(charge):
    if charge is None:
        return None
    elif not isinstance(charge, u.unyt_array):
        warnings.warn("Charges are assumed to be elementary charge")
        charge *= u.elementary_charge
    elif charge.units.dimensions != u.elementary_charge.units.dimensions:
        warnings.warn("Charges are assumed to be elementary charge")
        charge = charge.value * u.elementary_charge
    else:
        pass
    
    return charge

def _validate_mass(mass):
    if mass is None:
        return None
    elif not isinstance(mass, u.unyt_array):
        warnings.warn("Masses are assumed to be g/mol")
        mass *= u.gram/u.mol
    elif mass.units.dimensions != (u.gram/u.mol).units.dimensions:
        warnings.warn("Masses are assumed to be g/mol")
        mass = mass.value * u.gram/u.mol
    else:
        pass

    return mass

def _validate_atom_type(val):
    if val is None:
        return None
    elif not isinstance(val, AtomType):
        raise ValueError("Passed value {} is not an AtomType".format(val))
    else:
        return val

def _validate_connection(connection):
    from topology.core.connection import Connection
    if not isinstance(connection, Connection):
        raise ValueError("Passed value {} is not a Connection".format(connection))
    return connection<|MERGE_RESOLUTION|>--- conflicted
+++ resolved
@@ -85,7 +85,6 @@
         val = _validate_atom_type(val)
         self._atom_type = val
 
-<<<<<<< HEAD
     def __eq__(self, other):
         if not allclose(self.position, other.position):
             return False
@@ -95,10 +94,9 @@
             return False
 
         return True
-=======
+
     def __repr__(self):
         return "<Site {}, id {}>".format(self.name, id(self))
->>>>>>> 77eecdea
 
 def _validate_position(position):
     if not isinstance(position, u.unyt_array):
