--- conflicted
+++ resolved
@@ -53,7 +53,6 @@
             Bond(connection_members=[site1, site2],
                  connection_type='Fake bondtype')
 
-<<<<<<< HEAD
     def test_bond_constituent_types(self):
         site1 = Site(name='site1', position=[0,0,0], atom_type=AtomType(name='A'))
         site2 = Site(name='site2', position=[1,0,0], atom_type=AtomType(name='B'))
@@ -61,7 +60,6 @@
         bond = Bond(connection_members=[site1, site2], connection_type=bondtype)
         assert 'A' in bond.connection_type.member_types
         assert 'B' in bond.connection_type.member_types
-=======
 
     def test_bond_eq(self):
         site1 = Site(name='site1', position=[0, 0, 0])
@@ -80,5 +78,4 @@
         )
 
         assert ref_connection == same_connection
-        assert ref_connection != diff_connection
->>>>>>> ae45cf54
+        assert ref_connection != diff_connection