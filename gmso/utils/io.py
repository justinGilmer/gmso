"""General module for IO operations in GMSO."""
import importlib
import inspect
import os
import sys
import textwrap
from unittest import SkipTest

<<<<<<< HEAD
from pkg_resources import resource_filename

=======
MESSAGES = dict()
MESSAGES['matplotlib.pyplot'] = '''
The code at {filename}:{line_number} requires the "matplotlib" package
matplotlib can be installed using:
# conda install -c conda-forge matplotlib
or
# pip install matplotlib
'''

MESSAGES['matplotlib'] = '''
The code at {filename}:{line_number} requires the "matplotlib" package
matplotlib can be installed using:
# conda install -c conda-forge matplotlib
or
# pip install matplotlib
'''
>>>>>>> aedc5261

class DelayImportError(ImportError, SkipTest):
    """Delay an import error for testing utilities."""

    pass


def get_fn(filename):
    """Get the full path to one of the reference files shipped for utils.

    In the source distribution, these files are in ``gmso/utils/files``,
    but on installation, they're moved to somewhere in the user's python
    site-packages directory.

    Parameters
    ----------
    filename : str
        Name of the file to load (with respect to the files/ folder).

    Returns
    -------
    fn : str
        Full path to filename
    """
    fn = resource_filename("gmso", os.path.join("utils", "files", filename))
    if not os.path.exists(fn):
        raise IOError("Sorry! {} does not exists.".format(fn))
    return fn


def import_(module):
    """Import a module.

    Attempt to import a module and if it isn't installed, print a message to to STDERR
    instead of erroring out. This code is copied from foyer in foyer/utils/io.py.

    Parameters
    ----------
    module : str
        The module you'd like to import, as a string

    Returns
    -------
    module : {module, object}
        The module object

    Examples
    --------
    >>> # the following two lines are equivalent. the difference is that the
    >>> # second will check for an ImportError and print you a very nice
    >>> # user-facing message about what's wrong (where you can install the
    >>> # module from, etc) if the import fails
    >>> import tables
    >>> tables = import_('tables')
    """
    try:
        return importlib.import_module(module)
    except ImportError as e:
<<<<<<< HEAD
        message = (
            "The code at {filename}:{line_number} requires the "
            + module
            + " package"
        )
        e = ImportError("No module named %s" % module)

        (
            frame,
            filename,
            line_number,
            function_name,
            lines,
            index,
        ) = inspect.getouterframes(inspect.currentframe())[1]

        m = message.format(
            filename=os.path.basename(filename), line_number=line_number
        )
=======
        try:
            message = MESSAGES[module]
        except KeyError:
            message = 'The code at {filename}:{line_number} requires the ' + module + ' package'
            e = ImportError('No module named %s' % module)

        frame, filename, line_number, function_name, lines, index = \
            inspect.getouterframes(inspect.currentframe())[1]

        m = message.format(filename=os.path.basename(filename), line_number=line_number)
>>>>>>> aedc5261
        m = textwrap.dedent(m)

        bar = (
            "\033[91m"
            + "#" * max(len(line) for line in m.split(os.linesep))
            + "\033[0m"
        )

        print("", file=sys.stderr)
        print(bar, file=sys.stderr)
        print(m, file=sys.stderr)
        print(bar, file=sys.stderr)
        raise DelayImportError(m)


try:
    import mbuild

    has_mbuild = True
    del mbuild
except ImportError:
    has_mbuild = False

try:
    import foyer

    has_foyer = True
    del foyer
except ImportError:
    has_foyer = False

try:
    import gsd

    has_gsd = True
    del gsd
except ImportError:
    has_gsd = False

try:
    import parmed

    has_parmed = True
    del parmed
except ImportError:
    has_parmed = False

try:
    import mdtraj

    has_mdtraj = True
    del mdtraj
except ImportError:
    has_mdtraj = False

try:
    from simtk import openmm

    has_openmm = True
    del openmm
except ImportError:
    has_openmm = False

try:
    from simtk import unit

    has_simtk_unit = True
    del unit
except ImportError:
    has_simtk_unit = False

try:
    import ipywidgets
    has_ipywidgets = True
    del ipywidgets
except ImportError:
    has_ipywidgets = False

try:
    import matplotlib
    has_matplotlib = True
    del matplotlib
except ImportError:
    has_matplotlib = False   

def run_from_ipython():
    try:
        __IPYTHON__
        return True
    except NameError:
        return False<|MERGE_RESOLUTION|>--- conflicted
+++ resolved
@@ -6,27 +6,29 @@
 import textwrap
 from unittest import SkipTest
 
-<<<<<<< HEAD
 from pkg_resources import resource_filename
 
-=======
 MESSAGES = dict()
-MESSAGES['matplotlib.pyplot'] = '''
+MESSAGES[
+    "matplotlib.pyplot"
+] = """
 The code at {filename}:{line_number} requires the "matplotlib" package
 matplotlib can be installed using:
 # conda install -c conda-forge matplotlib
 or
 # pip install matplotlib
-'''
-
-MESSAGES['matplotlib'] = '''
+"""
+
+MESSAGES[
+    "matplotlib"
+] = """
 The code at {filename}:{line_number} requires the "matplotlib" package
 matplotlib can be installed using:
 # conda install -c conda-forge matplotlib
 or
 # pip install matplotlib
-'''
->>>>>>> aedc5261
+"""
+
 
 class DelayImportError(ImportError, SkipTest):
     """Delay an import error for testing utilities."""
@@ -85,13 +87,15 @@
     try:
         return importlib.import_module(module)
     except ImportError as e:
-<<<<<<< HEAD
-        message = (
-            "The code at {filename}:{line_number} requires the "
-            + module
-            + " package"
-        )
-        e = ImportError("No module named %s" % module)
+        try:
+            message = MESSAGES[module]
+        except KeyError:
+            message = (
+                "The code at {filename}:{line_number} requires the "
+                + module
+                + " package"
+            )
+            e = ImportError("No module named %s" % module)
 
         (
             frame,
@@ -105,18 +109,6 @@
         m = message.format(
             filename=os.path.basename(filename), line_number=line_number
         )
-=======
-        try:
-            message = MESSAGES[module]
-        except KeyError:
-            message = 'The code at {filename}:{line_number} requires the ' + module + ' package'
-            e = ImportError('No module named %s' % module)
-
-        frame, filename, line_number, function_name, lines, index = \
-            inspect.getouterframes(inspect.currentframe())[1]
-
-        m = message.format(filename=os.path.basename(filename), line_number=line_number)
->>>>>>> aedc5261
         m = textwrap.dedent(m)
 
         bar = (
@@ -190,6 +182,7 @@
 
 try:
     import ipywidgets
+
     has_ipywidgets = True
     del ipywidgets
 except ImportError:
@@ -197,12 +190,15 @@
 
 try:
     import matplotlib
+
     has_matplotlib = True
     del matplotlib
 except ImportError:
-    has_matplotlib = False   
+    has_matplotlib = False
+
 
 def run_from_ipython():
+    """Verify that the code is running in an ipython kernel."""
     try:
         __IPYTHON__
         return True
