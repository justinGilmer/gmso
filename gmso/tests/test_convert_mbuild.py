import pytest
import unyt as u
from unyt.testing import assert_allclose_units

import gmso
from gmso.core.atom import Atom
from gmso.core.subtopology import SubTopology as SubTop
from gmso.core.topology import Topology as Top
from gmso.external.convert_mbuild import from_mbuild, to_mbuild
from gmso.tests.base_test import BaseTest
from gmso.utils.io import get_fn, has_mbuild

if has_mbuild:
    import mbuild as mb
    from mbuild.box import Box


@pytest.mark.skipif(not has_mbuild, reason="mBuild is not installed")
class TestConvertMBuild(BaseTest):
    @pytest.fixture
    def mb_ethane(self):
        return mb.load(get_fn("ethane.mol2"))

    def test_from_mbuild_ethane(self, mb_ethane):
        import mbuild as mb

        top = from_mbuild(mb_ethane)

        assert top.n_sites == 8
        assert top.n_subtops == 1
        assert top.subtops[0].n_sites == 8
        assert top.n_connections == 7
        for i in range(top.n_sites):
            assert isinstance(top.sites[i].element, gmso.Element)
            assert top.sites[i].name == top.sites[i].element.symbol

    def test_from_mbuild_argon(self, ar_system):
        # ar_system is a 3x3x3nm box filled with 100 argon sites using
        # mBuild, and then converted to topology via from_mbuild.

        top = ar_system

        assert top.n_sites == 100
        assert top.n_subtops == 0
        assert top.n_connections == 0
        for i in range(top.n_sites):
            assert isinstance(top.sites[i].element, gmso.Element)
            assert top.sites[i].name == top.sites[i].element.symbol

    def test_from_mbuild_single_particle(self):
        compound = mb.Compound()
        top = from_mbuild(compound)

        assert top.n_sites == 1
        assert top.n_subtops == 0
        assert top.n_connections == 0

    def test_to_mbuild_name_none(self):
        top = Top()
        top.add_site(Atom(position=[0.0, 0.0, 0.0]))
        top.name = None
        compound = to_mbuild(top)

        assert compound.name == "Compound"

    def test_full_conversion(self, ethane):
        top = ethane

        new = to_mbuild(top)

        assert new.n_particles == 8
        assert new.n_bonds == 7

    def test_3_layer_compound(self):
        top_cmpnd = mb.Compound()
        mid_cmpnd = mb.Compound()
        bot_cmpnd = mb.Compound()

        top_cmpnd.add(mid_cmpnd)
        mid_cmpnd.add(bot_cmpnd)

        top_cmpnd.periodicity = [True, True, True]

        top = from_mbuild(top_cmpnd)

        assert top.n_sites == 1
        assert top.n_subtops == 1
        assert top.subtops[0].n_sites == 1

    def test_3_layer_top(self):
        top_top = Top()
        mid_top = SubTop()
        site = Atom(position=[0.0, 0.0, 0.0])

        top_top.add_subtopology(mid_top)
        mid_top.add_site(site)

        compound = to_mbuild(top_top)

        assert len(compound.children) == 1
        assert compound.children[0].n_particles == 1
        assert compound.n_particles == 1

    def test_4_layer_compound(self):
        l0_cmpnd = mb.Compound()
        l1_cmpnd = mb.Compound()
        l2_cmpnd = mb.Compound()
        particle = mb.Compound()

        l0_cmpnd.add(l1_cmpnd)
        l1_cmpnd.add(l2_cmpnd)
        l2_cmpnd.add(particle)

        l0_cmpnd.periodicity = [True, True, True]

        top = from_mbuild(l0_cmpnd)

        assert top.n_sites == 1
        assert top.n_subtops == 1
        assert top.subtops[0].n_sites == 1
        assert top.subtops[0].sites[0] == top.sites[0]

    def test_uneven_hierarchy(self):
        top_cmpnd = mb.Compound()
        mid_cmpnd = mb.Compound()
        particle1 = mb.Compound()
        particle2 = mb.Compound()

        top_cmpnd.add(mid_cmpnd)
        top_cmpnd.add(particle1)
        mid_cmpnd.add(particle2)

        top_cmpnd.periodicity = [True, True, True]

        top = from_mbuild(top_cmpnd)

        assert top.n_sites == 2
        assert top.n_subtops == 2
        # Check that all sites belong to a subtop
        site_counter = 0
        for subtop in top.subtops:
            site_counter += subtop.n_sites
        assert site_counter == top.n_sites

    def test_pass_box(self, mb_ethane):
        mb_box = Box(lengths=[3, 3, 3])

        top = from_mbuild(mb_ethane, box=mb_box)
        assert_allclose_units(
            top.box.lengths, [3, 3, 3] * u.nm, rtol=1e-5, atol=1e-8
        )

    def test_pass_failed_box(self, mb_ethane):
        with pytest.raises(ValueError):
            top = from_mbuild(mb_ethane, box=[3, 3, 3])

<<<<<<< HEAD
    def test_pass_box_periodicity(self, mb_ethane):
        mb_ethane.periodicity = [2, 2, 2]
        top = from_mbuild(mb_ethane)
        assert_allclose_units(
            top.box.lengths, [2, 2, 2] * u.nm, rtol=1e-5, atol=1e-8
        )

    def test_pass_box_bounding(self, mb_ethane):
        mb_ethane.periodicity = [0, 0, 0]
        top = from_mbuild(mb_ethane)
        assert_allclose_units(
            top.box.lengths,
            (mb_ethane.boundingbox.lengths + [0.5, 0.5, 0.5]) * u.nm,
            rtol=1e-5,
            atol=1e-8,
        )
=======
    def test_pass_box_bounding(self, mb_ethane):
        mb_ethane.periodicity = [False, False, False]
        top = from_mbuild(mb_ethane)
        assert_allclose_units(top.box.lengths,
                (mb_ethane.get_boundingbox().lengths) * u.nm, rtol=1e-5, atol=1e-8)
>>>>>>> 146f8aa3

    def test_empty_compound_name(self):
        compound = mb.load("CCOC", smiles=True)
        top = from_mbuild(compound)
        assert top.name is not None<|MERGE_RESOLUTION|>--- conflicted
+++ resolved
@@ -154,30 +154,14 @@
         with pytest.raises(ValueError):
             top = from_mbuild(mb_ethane, box=[3, 3, 3])
 
-<<<<<<< HEAD
-    def test_pass_box_periodicity(self, mb_ethane):
-        mb_ethane.periodicity = [2, 2, 2]
-        top = from_mbuild(mb_ethane)
-        assert_allclose_units(
-            top.box.lengths, [2, 2, 2] * u.nm, rtol=1e-5, atol=1e-8
-        )
-
-    def test_pass_box_bounding(self, mb_ethane):
-        mb_ethane.periodicity = [0, 0, 0]
-        top = from_mbuild(mb_ethane)
-        assert_allclose_units(
-            top.box.lengths,
-            (mb_ethane.boundingbox.lengths + [0.5, 0.5, 0.5]) * u.nm,
-            rtol=1e-5,
-            atol=1e-8,
-        )
-=======
     def test_pass_box_bounding(self, mb_ethane):
         mb_ethane.periodicity = [False, False, False]
         top = from_mbuild(mb_ethane)
         assert_allclose_units(top.box.lengths,
-                (mb_ethane.get_boundingbox().lengths) * u.nm, rtol=1e-5, atol=1e-8)
->>>>>>> 146f8aa3
+                (mb_ethane.get_boundingbox().lengths) * u.nm, 
+                 rtol=1e-5,
+                 atol=1e-8
+        )
 
     def test_empty_compound_name(self):
         compound = mb.load("CCOC", smiles=True)
