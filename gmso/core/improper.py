"""Support for improper style connections (4-member connection)."""
from typing import Optional, Tuple

from pydantic import Field

from gmso.abc.abstract_connection import Connection
from gmso.core.atom import Atom
from gmso.core.improper_type import ImproperType


class Improper(Connection):
    __base_doc__ = """sA 4-partner connection between sites.

    This is a subclass of the gmso.Connection superclass.
    This class has strictly 4 members in its connection_members.
    The connection_type in this class corresponds to gmso.ImproperType
    The connectivity of an improper is:

         m2
         |
         m1
        /  \
        m3  m4

    where m1, m2, m3, and m4 are connection members 1-4, respectively.

    Notes
    -----
    Inherits some methods from Connection:
        __eq__, __repr__, _validate methods
            
    Additional _validate methods are presented
    """
    connection_members_: Tuple[Atom, Atom, Atom, Atom] = Field(
        ...,
        description="The 4 atoms of this improper. Central atom first, "
        "then the three atoms connected to the central site.",
    )

    improper_type_: Optional[ImproperType] = Field(
        default=None, description="ImproperType of this improper."
    )

    @property
    def improper_type(self):
        """Return Potential object for this connection if it exists."""
        return self.__dict__.get("improper_type_")

    @property
    def connection_type(self):
        """Return Potential object for this connection if it exists."""
        # ToDo: Deprecate this?
        return self.__dict__.get("improper_type_")

    def equivalent_members(self):
<<<<<<< HEAD
        """Get a set of the equivalent connection member tuples.
=======
        """Get a set of the equivalent connection member tuples
>>>>>>> 225ffd39

        Returns
        -------
        frozenset
            A unique set of tuples of equivalent connection members

        Notes
        -----
        For an improper:

            i, j, k, l == i, k, j, l

        where i, j, k, and l are the connection members.
        """
        equiv_members = [
            self.connection_members[0],
            self.connection_members[2],
            self.connection_members[1],
            self.connection_members[3],
        ]

        return frozenset([self.connection_members, tuple(equiv_members)])

    def _equivalent_members_hash(self):
<<<<<<< HEAD
        """Return a unique hash representing the connection.
=======
        """Returns a unique hash representing the connection
>>>>>>> 225ffd39

        Returns
        -------
        int
            A unique hash to represent the connection members

        Notes
        -----
        For an improper:
            i, j, k, l == i, k, j, l
        where i, j, k, and l are the connection members.
        Here j and k are interchangeable and i and l are fixed.
        """
        return hash(
            tuple(
                [
                    self.connection_members[0],
                    self.connection_members[3],
                    frozenset(
                        [self.connection_members[1], self.connection_members[2]]
                    ),
                ]
            )
        )

    def __setattr__(self, key, value):
        """Set attribute override to support connection_type key."""
        if key == "connection_type":
            super(Improper, self).__setattr__("improper_type", value)
        else:
            super(Improper, self).__setattr__(key, value)

    class Config:
        """Pydantic configuration to link fields to their public attribute."""

        fields = {
            "improper_type_": "improper_type",
            "connection_members_": "connection_members",
        }
        alias_to_fields = {
            "improper_type": "improper_type_",
            "connection_members": "connection_members_",
        }<|MERGE_RESOLUTION|>--- conflicted
+++ resolved
@@ -53,11 +53,7 @@
         return self.__dict__.get("improper_type_")
 
     def equivalent_members(self):
-<<<<<<< HEAD
         """Get a set of the equivalent connection member tuples.
-=======
-        """Get a set of the equivalent connection member tuples
->>>>>>> 225ffd39
 
         Returns
         -------
@@ -82,11 +78,7 @@
         return frozenset([self.connection_members, tuple(equiv_members)])
 
     def _equivalent_members_hash(self):
-<<<<<<< HEAD
         """Return a unique hash representing the connection.
-=======
-        """Returns a unique hash representing the connection
->>>>>>> 225ffd39
 
         Returns
         -------
